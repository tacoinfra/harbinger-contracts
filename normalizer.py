--- conflicted
+++ resolved
@@ -131,24 +131,16 @@
     # Parameters a pair of the asset code (ex. XTZ-USD) and a Contract 
     # reference which will be called with the normalized value.
     @sp.entry_point
-<<<<<<< HEAD
     def get(self, requestPair):
         requestedAsset = sp.compute(sp.fst(requestPair))
         callback = sp.compute(sp.snd(requestPair))
 
         # Verify the sender is the whitelisted oracle contract.
         sp.verify(
-            sp.sender == self.data.oracleContract,
-            message="bad sender"
-        )
-
-        assetData = 
-
-        sp.transfer(self.data.computedPrice, sp.mutez(0), callback)
-=======
-    def get(self, callback):
-        sp.transfer(self.data.assetMap[self.data.assetCode].computedPrice, sp.mutez(0), callback)
->>>>>>> a7dae180
+            self.data.assetMap.contains(requestedAsset),
+            message="bad request"
+        )
+        sp.transfer(self.data.assetMap[requestedAsset].computedPrice, sp.mutez(0), callback)
 
 #####################################################################
 # Normalizer Tests
@@ -492,6 +484,92 @@
     )
     expected=(partialVWAP2 + partialVWAP3) // (volume2 + volume3)
     scenario.verify(contract.data.assetMap[assetCode].computedPrice == expected)
+
+
+@sp.add_test(name="New 1")
+def test():
+    scenario=sp.test_scenario()
+    scenario.h1("Bounds computation to the number of data points")
+
+    scenario.h2("GIVEN a Normalizer contract set to only hold two data points")
+    numDataPoints=2
+    contract=NormalizerContract(numDataPoints=numDataPoints)
+    scenario += contract
+
+    scenario.h2("WHEN three updates are provided")
+    high1=1
+    low1=2
+    close1=3
+    volume1=4
+    assetCode = "XTZ-USD"
+
+    scenario += contract.update(
+        makeMap(
+            assetCode=assetCode,
+            start=sp.timestamp(1595104530),
+            end=sp.timestamp(1595104531),
+            open=3059701,
+            high=high1,
+            low=low1,
+            close=close1,
+            volume=volume1
+        )
+    ).run(sender=defaultOracleContractAddress)
+
+    high2=5
+    low2=6
+    close2=7
+    volume2=8
+    scenario += contract.update(
+        makeMap(
+            assetCode=assetCode,
+            start=sp.timestamp(1595104532),
+            end=sp.timestamp(1595104533),
+            open=3059701,
+            high=high2,
+            low=low2,
+            close=close2,
+            volume=volume2
+        )
+    ).run(sender=defaultOracleContractAddress)
+
+    high3=9
+    low3=10
+    close3=11
+    volume3=12
+    scenario += contract.update(
+        makeMap(
+            assetCode=assetCode,
+            start=sp.timestamp(1595104534),
+            end=sp.timestamp(1595104535),
+            open=3059701,
+            high=high3,
+            low=low3,
+            close=close3,
+            volume=volume3
+        )
+    ).run(sender=defaultOracleContractAddress)
+
+    scenario.h2("THEN the contract is only tracking two updates")
+    scenario.verify(fifoDT.len(contract.data.assetMap[assetCode].prices) == 2)
+    scenario.verify(fifoDT.len(contract.data.assetMap[assetCode].volumes) == 2)
+
+    scenario.h2("AND the computed price is the VWAP of the latter two updates")
+    partialVWAP2 = TezosOracle.computeVWAP(
+        high=high2,
+        low=low2,
+        close=close2,
+        volume=volume2
+    )
+    partialVWAP3 = TezosOracle.computeVWAP(
+        high=high3,
+        low=low3,
+        close=close3,
+        volume=volume3
+    )
+    expected=(partialVWAP2 + partialVWAP3) // (volume2 + volume3)
+    scenario.verify(contract.data.assetMap[assetCode].computedPrice == expected)
+
 
 #####################################################################
 # Test Helpers
